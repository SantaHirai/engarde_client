--- conflicted
+++ resolved
@@ -41,11 +41,9 @@
 }
 
 impl ProbabilityTable {
-<<<<<<< HEAD
-    pub fn new(num_of_deck: u8, cards: &RestCards) -> Self {
-=======
+
     pub fn new(num_of_deck: u8,cards: &RestCards) -> Self {
->>>>>>> 53d22da9
+
         let total_unvisible_cards = num_of_deck + HANDS_DEFAULT_U8;
         ProbabilityTable {
             card1: probability(cards[0], total_unvisible_cards),
@@ -129,6 +127,7 @@
     Move,
 }
 //その行動を行った時に安全である確率を求める。distanceは相手との距離、unvisibleは墓地にあるカード枚数、handsは自分の手札、tableは相手が指定されたカードを何枚もっているか保持している構造体、statusは攻撃か動きかを指定する。
+//返り値はそのカードでアタックまたは行動を行ったときの安全な確率。
 pub fn safe_possibility(
     distance: u64,
     unvisible: &[u64],
@@ -150,7 +149,7 @@
             .unwrap(),
         Status::Move => {
             let duplicate = check_dup(distance);
-            let reacheable = check_reacheable(hands, distance);
+
             (0..5)
                 .map(|i| match duplicate[i] {
                     true => {
@@ -177,47 +176,49 @@
 //勝負したい距離につめるためにその距離の手札を使わなければいけないかどうか
 fn check_dup(distance: u64) -> [bool; 5] {
     let mut arr = [false; 5];
-    let i = 0;
+    let mut i = 0;
     while i < 5 {
-        match distance - i * 2 {
-            0 => arr[i as usize] = true,
-            _ => (),
-        }
+        if distance - (i * 2) == 0{
+            arr[i as usize] = true;
+        }
+        i+=1;
     }
     arr
 }
 //自分の手札に相手にどの距離で勝負可能かを示す
 fn check_reacheable(hands: &[u64], distance: u64) -> [bool; 5] {
     let mut arr = [false; 5];
-    let i: usize = 0;
+    let mut i: usize = 0;
     while i < 5 {
         match distance - i as u64 {
             1 => {
                 if hands[i] != 0 {
                     arr[0] = true
                 }
-            }
+            },
             2 => {
                 if hands[i] != 0 {
                     arr[1] = true
                 }
-            }
+            },
             3 => {
                 if hands[i] != 0 {
                     arr[2] = true
                 }
-            }
+            },
             4 => {
                 if hands[i] != 0 {
                     arr[3] = true
                 }
-            }
+            },
             5 => {
                 if hands[i] != 0 {
                     arr[4] = true
                 }
-            }
-        }
+            },
+            _=>()
+        }
+        i+=1;
     }
     while i < 5 {
         match distance + i as u64 {
@@ -225,28 +226,30 @@
                 if hands[i] != 0 {
                     arr[0] = true
                 }
-            }
+            },
             2 => {
                 if hands[i] != 0 {
                     arr[1] = true
                 }
-            }
+            },
             3 => {
                 if hands[i] != 0 {
                     arr[2] = true
                 }
-            }
+            },
             4 => {
                 if hands[i] != 0 {
                     arr[3] = true
                 }
-            }
+            },
             5 => {
                 if hands[i] != 0 {
                     arr[4] = true
                 }
-            }
-        }
+            },
+            _=>()
+        }
+        i+=1;
     }
     arr
 }
@@ -266,6 +269,7 @@
                 if (hands[card_num as usize] - 1) >= i {
                     possibility += table.access(card_num as u8, i as usize).unwrap();
                 }
+                i+=1;
             }
         }
         false => {
@@ -273,6 +277,7 @@
                 if hands[card_num as usize] >= i {
                     possibility += table.access(card_num as u8, i as usize).unwrap();
                 }
+                i+=1;
             }
         }
     }
