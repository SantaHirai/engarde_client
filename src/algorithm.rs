--- conflicted
+++ resolved
@@ -1,11 +1,7 @@
 use std::ops::{Index, IndexMut};
 
-<<<<<<< HEAD
 use num_rational::{Ratio,ide};
-=======
-use num_rational::Ratio;
 use serde::{Deserialize, Serialize};
->>>>>>> cd72a13d
 
 use crate::protocol::Played;
 
@@ -162,22 +158,14 @@
                         if 5 - bochi[i] - hands[i] <= (hands[i] - 1) {
                             Ratio::<u64>::from_integer(1)
                         } else {
-<<<<<<< HEAD
-                            calc_possibility_move(hands, table, distance - i as i64, true)
-=======
-                            calc_possibility_move(hands, table, (distance - i as i64), true)
->>>>>>> cd72a13d
+                            calc_possibility_move(hands, table, (distance- i as i64) , true)
                         }
                     }
                     false => {
                         if 5 - bochi[i] - hands[i] <= hands[i] {
                             Ratio::<u64>::ONE
                         } else {
-<<<<<<< HEAD
-                            calc_possibility_move(hands, table, distance - i as i64, false)
-=======
-                            calc_possibility_move(hands, table, (distance - i as i64), false)
->>>>>>> cd72a13d
+                            calc_possibility_move(hands, table, (distance - i as i64) , false)
                         }
                     }
                 })
@@ -243,6 +231,7 @@
     if card_num <= 0 {
         return possibility;
     }
+
     if card_num >= 6 {
         possibility = Ratio::<u64>::from_integer(1);
         return possibility;
