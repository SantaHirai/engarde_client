--- conflicted
+++ resolved
@@ -5,11 +5,8 @@
     hash::RandomState,
     io::{self, BufReader, BufWriter, Read, Write},
     net::{SocketAddr, TcpStream},
-<<<<<<< HEAD
-=======
     ops::Neg,
     vec,
->>>>>>> 850d4fcb
 };
 
 use num_traits::ToBytes;
